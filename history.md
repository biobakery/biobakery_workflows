--- conflicted
+++ resolved
@@ -1,7 +1,5 @@
 
 # bioBakery workflows History #
-
-<<<<<<< HEAD
 
 ## v3.0.0-alpha.6 07-10-2020 ##
 
@@ -37,13 +35,12 @@
 
 * Updated to run with HUMAnN v3 and MetaPhlAn v3 (including StrainPhlAn).
 * Modified to run with python 3.
-=======
+
 ## v0.15.1 06-09-2020 ##
 
 * Added check in visualization to throw error if feature only has one type.
 * Increase metaphlan2 and strainphlan task times for larger grid runs.
 * Added option for custom databases for 16s usearch/vsearch methods.
->>>>>>> b3e74f25
 
 ## v0.15.0 04-24-2020 ##
 
