"""
bioBakery Workflows: utilities module
Utility functions for workflows and tasks

Copyright (c) 2016 Harvard School of Public Health

Permission is hereby granted, free of charge, to any person obtaining a copy
of this software and associated documentation files (the "Software"), to deal
in the Software without restriction, including without limitation the rights
to use, copy, modify, merge, publish, distribute, sublicense, and/or sell
copies of the Software, and to permit persons to whom the Software is
furnished to do so, subject to the following conditions:

The above copyright notice and this permission notice shall be included in
all copies or substantial portions of the Software.

THE SOFTWARE IS PROVIDED "AS IS", WITHOUT WARRANTY OF ANY KIND, EXPRESS OR
IMPLIED, INCLUDING BUT NOT LIMITED TO THE WARRANTIES OF MERCHANTABILITY,
FITNESS FOR A PARTICULAR PURPOSE AND NONINFRINGEMENT. IN NO EVENT SHALL THE
AUTHORS OR COPYRIGHT HOLDERS BE LIABLE FOR ANY CLAIM, DAMAGES OR OTHER
LIABILITY, WHETHER IN AN ACTION OF CONTRACT, TORT OR OTHERWISE, ARISING FROM,
OUT OF OR IN CONNECTION WITH THE SOFTWARE OR THE USE OR OTHER DEALINGS IN
THE SOFTWARE.
"""

import os
import sys
import math
import functools
import time

from anadama2.tracked import TrackedDirectory

# try to import urllib.request.urlretrieve for python3
try:
    from urllib.request import urlretrieve
except ImportError:
    from urllib import urlretrieve

def get_package_file(basename, type="template"):
    """ Get the full path to a file included in the installed python package.

        Args:
            basename (string) : The basename of the file
            type (string) : The type of file to find (template or Rscript)

        Returns: 
            string : The full path to the file

    """

    if type == "template":
        subfolder = "document_templates"
        extension = ".template.py"
    else:
        subfolder = "Rscripts"
        extension = ".R"

    # get all of the templates in this folder
    package_install_folder=os.path.join(os.path.dirname(os.path.realpath(__file__)), subfolder)
    found_files=filter(lambda file: file.endswith(extension),os.listdir(package_install_folder))

    # return the template with the name
    matching_file=list(filter(lambda file: file.startswith(basename+extension), found_files))

    if matching_file:
        matching_file=os.path.join(package_install_folder,matching_file[0])
    else:
        matching_file=""

    return matching_file
    


def change_pweave_figure_size_heatmap(pdf_format):
    """ Change the figure size for heatmaps based on the output format"""
    fig_size = (4,4) if pdf_format else (2.5,2.5)
    change_pweave_figure_size(fig_size)
    
def reset_pweave_figure_size():
    """ Set the pweave figure size back to the default """
    change_pweave_figure_size((8,6))
    
def change_pweave_figure_size(fig_size):
    """ Change the pweave default figure size """
    import pweave
    pweave.rcParams["chunk"]["defaultoptions"].update({'f_size': fig_size})

def byte_to_megabyte(byte):
    """
    Convert byte value to megabyte
    """
    
    return byte / (1024.0**2)

class ReportHook():
    def __init__(self):
        self.start_time=time.time()
        
    def report(self, blocknum, block_size, total_size):
        """
        Print download progress message
        """
        
        if blocknum == 0:
            self.start_time=time.time()
            if total_size > 0:
                print("Downloading file of size: " + "{:.2f}".format(byte_to_megabyte(total_size)) + " MB\n")
        else:
            total_downloaded=blocknum*block_size
            status = "{:3.2f} MB ".format(byte_to_megabyte(total_downloaded))
                    
            if total_size > 0:
                percent_downloaded=total_downloaded * 100.0 / total_size
                # use carriage return plus sys.stdout to overwrite stdout
                try:
                    download_rate=total_downloaded/(time.time()-self.start_time)
                    estimated_time=(total_size-total_downloaded)/download_rate
                except ZeroDivisionError:
                    download_rate=0
                    estimated_time=0
                estimated_minutes=int(estimated_time/60.0)
                estimated_seconds=estimated_time-estimated_minutes*60.0
                status +="{:3.2f}".format(percent_downloaded) + " %  " + \
                    "{:5.2f}".format(byte_to_megabyte(download_rate)) + " MB/sec " + \
                    "{:2.0f}".format(estimated_minutes) + " min " + \
                    "{:2.0f}".format(estimated_seconds) + " sec "
            status+="        \r"
            sys.stdout.write(status)

def read_file_n_lines(file,n):
    """ Read a file n lines at a time """

    line_set=[]
    with open(file) as file_handle:
        for line in file_handle:
            if len(line_set) == n:
                yield line_set
                line_set=[]
            line_set.append(line)

    # yield the last set
    if len(line_set) == n:
        yield line_set
            
def read_file_catch(file, delimiter="\t"):
    """ Try to read the file, catch on error. Split data by delimiter. """
    
    try:
        handle=open(file)
        lines=handle.readlines()
        handle.close()
    except EnvironmentError:
        sys.exit("Error: Unable to read file: "+file)
    
    # split rows by delimiter
    new_lines=[line.rstrip().split(delimiter) for line in lines]    
    
    return new_lines
            
def read_metadata(metadata_file, taxonomy_file, name_addition="", ignore_features=[], otu_table=False):
    """ Read in the metadata file. Samples can be rows or columns.
    Ignore features if set. 
        
    Args:
        metadata_file (string): The path to the metadata file.
        taxonomy_file (string): The path to a taxonomy file (or any file with
            the sample names as the column names).
        name_addition (string): Any strings that should be removed from the
            names in the taxonomy files to get the sample names.
        ignore_features (list): A list of strings of features to ignore
            when reading the metadata file.
        otu_table (bool): Set if otu table is used for taxonomy to allow for different
            header format.
        
    Returns:
        (list): A list of lists of the metadata (samples as columns)
    """
    
    # read in a taxonomy file to get the sample names from the columns
    if otu_table:
        samples=set([name.replace(name_addition,"") for name in read_file_catch(taxonomy_file)[0][1:-1]])
    else:
        samples=set([name.replace(name_addition,"") for name in read_file_catch(taxonomy_file)[0][1:]])
        
    # read in the metadata file
    data=read_file_catch(metadata_file)
    # check if the columns or rows are samples
    possible_samples=data[0][1:]
    overlap=samples.intersection(possible_samples)
    if len(list(overlap)) == 0:
        # the samples must be the rows so invert the data
        data=map(list,zip(*data))
        possible_samples=data[0][1:]
        overlap=samples.intersection(possible_samples)
    
    # check for samples not included in metadata
    if len(list(overlap)) < len(list(samples)):
        sys.exit("ERROR: Not all of the samples in the data set have"+
            " metadata. Please review the metadata file. The following samples"+
            " were not found: "+",".join(list(samples.difference(possible_samples))))

    # remove any features that should be ignored
    new_data=[]
    for row in data:
        if not row[0] in ignore_features:
            new_data.append(row)
        else:
            ignore_features.remove(row[0])

    # check for any features that were not found
    if ignore_features:
        sys.exit("ERROR: Unable to find features that should be ignored: "+
            ",".join(ignore_features))
        
    return new_data

def label_metadata(data, categorical=[], continuous=[]):
    """ Label the metadata type. All numerical is continous.
    
    Args:
        data (lists of lists): A list of metadata 
        categorical (list): A list of categorical features.
        continuous (list): A list of continuous features.
        
    Returns:
        (dict): A dictionary of metadata labels
        (list): A list of lists of the metadata (converted to floats if continuous)
    """
    
    # add labels to the metadata, ignore sample names, convert to nan misisng values if continuous
    missing = ["Unknown", "unknown", "NA", "na", "nan", "NaN", "NAN", " "]
    labeled_data=[data[0]]
    labels={}
    for row in data[1:]:
        # check if there are missing values in row, convert to nan
        for index, item in enumerate(row):
            if item in missing or item == "":
                row[index] = "nan"
        # apply specific labels if set
        label=None
        if row[0] in continuous:
            try:
                row[1:] = map(float, row[1:])
                label="con"
<<<<<<< HEAD
                continuous.remove(row[0])
            except ValueError:
                label="cat"
                categorical.remove(row[0])
=======
            except ValueError:
                label="cat"
            continuous.remove(row[0])
>>>>>>> c9d12d2a
        if row[0] in categorical:
            label="cat"
            categorical.remove(row[0])
        if not label:
            try:
                row[1:] = map(float, row[1:])
                label="con"
            except ValueError:
                label="cat"
        if label == "cat":
            # if label is categorical convert misisng values to Unknown
            for index, item in enumerate(row):
                if item == "nan":
                    row[index] = "NA"
        labeled_data.append(row)
        labels[row[0]]=label
        
    # check for remaining labels
    if categorical:
        sys.exit("ERROR: Unable to find and label categorical feature in metadata: "+
            ",".join(categorical))
    if continuous:
        sys.exit("ERROR: Unable to find and label continuous feature in metadata: "+
            ",".join(continuous))

    return labels, labeled_data

def filter_metadata_categorical(metadata, metadata_labels):
    """ Return only the metadata that is categorical 
    
    Args:
        metadata (lists of lists): A list of metadata.
        metadata_labels (dict): The labels for the metadata.
        
    Returns:
        metadata (lists of lists): Only the categorical metadata.
    """
    
    new_metadata=[]
    for row in metadata:
        if metadata_labels.get(row[0],"con") == "cat":
            new_metadata.append(row)
            
    return new_metadata

def group_samples_by_metadata(metadata, data, samples):
    """ Return the samples grouped by the metadata. The data and metadata
    should have the same ordering of sample columns.
    
    Args:
        metadata (list): A single metadata list.
        data (list): A single data set.
        samples (list): The samples (corresponding to the columns in the 
            data/metadata).
    
    Return:
        data (list of lists): The data organized by the metadata groups.
    """
    
    # get the samples for each metadata type
    sorted_samples_grouped={}
    for name, type in zip(samples,metadata[1:]):
        sorted_samples_grouped[type]=sorted_samples_grouped.get(type,[])+[name]
        
    sorted_data_grouped={}
    for row in data:
        sorted_temp={}
        for data_point, type in zip(row, metadata[1:]):
            sorted_temp[type]=sorted_temp.get(type,[])+[data_point]
            
        for key, value in sorted_temp.items():
            if not key in sorted_data_grouped:
                sorted_data_grouped[key]=[]
            sorted_data_grouped[key].append(value)
    
    return sorted_data_grouped, sorted_samples_grouped
    
def merge_metadata(metadata, samples, values, values_without_names=None):
    """ Merge the metadata and values into a single set. Samples are columns. 

    Args:
        metadata (lists of lists): A list of metadata. 
        samples (list): A list of samples that correspond with value columns.
        values (lists of lists): A list of values to merge with the metadata.
        values_without_names (bool): Set if the values do not have row names.
    Returns:
        (list): A list of lists of the merged data.
        (list): A list of the samples (might be a subset based on metadata available).
    """
    
    # get the indexes for the samples in the data that match with the metadata
    sample_index=[]
    metadata_index=[]
    samples_found=[]
    for index, name in enumerate(metadata[0][1:]):
        if name in samples:
            samples_found.append(name)
            sample_index.append(samples.index(name))
            metadata_index.append(index)
            
    # warn if no metadata samples match the values samples
    if len(sample_index) == 0:
        print("Warning: Metadata does not match samples.")
        return values, samples
    
    if len(samples) > len(metadata[0][1:]):
        print("Warning: Metadata only provided for a subset of samples.")
    
    # add metadata to the new data
    new_data=[]
    for row in metadata[1:]:
        # add only matching samples
        new_data.append([row[0]]+[row[i+1] for i in metadata_index])
        
    # add abundance values to the new data
    for row in values:
        if values_without_names:
            new_data.append([row[i] for i in sample_index])
        else:
            new_data.append([row[0]]+[row[i+1] for i in sample_index])
        
    return new_data, samples_found

def download_file(url, download_file):
    """
    Download a file from a url
    Create folder for downloaded file if it does not exist
    """

    create_folders(os.path.dirname(download_file))

    try:
        print("Downloading "+url)
        file, headers = urlretrieve(url,download_file,reporthook=ReportHook().report)
        # print final return to start new line of stdout
        print("\n")
    except EnvironmentError:
        print("WARNING: Unable to download "+url)

def try_log10(value):
    """ Try to convert value to log10 """
    
    try:
        new_value = math.log10(value)
    except ValueError:
        new_value = 0
        
    return new_value

def name_task(sample,software):
    """ Name the task based on the sample name and software """
    
    return software+"____"+os.path.basename(sample)

def add_to_list(items,new_item):
    """ Add the value to the list/tuple. If the item is not a list, create a new
        list from the item and the value 
        
    Args:
        items (list, string or tuple): Single or multiple items
        new_item (string): The new value
        
    Returns:
        (list): A list of all values
    """
    
    if isinstance(items,tuple):
        items=[i for i in items]
    
    if not isinstance(items,list):
        items=[items]
        
    return items+[new_item]

def metacyc_url(pathway):
    """ Return the url for the pathway on the MetaCyc website 
    
    Args:
        pathway (string): The MetaCyc pathway
        
    Returns
       (string): The url to the website for the pathway
       
    """
    
    return "http://metacyc.org/META/NEW-IMAGE?type=NIL&object="+pathway

def run_task(command, **keywords):
    """ Run the task command, formatting command with keywords. The command stdout
        and stderr are written to the workflow log.
    
    Args:
        command (string): A string to execute on the command line. It can be
            formatted the same as a task command.
       
    Returns:
        (int): Return code from command.     
    """

    from anadama2.helpers import format_command
    from anadama2.helpers import sh
    
    # format the command to include the items for this task
    command=format_command(command, **keywords)
    
    # run the command
    return_code = sh(command)()
    
    return return_code

def partial_function(function, **keywords):
    """ Return a partial function, setting function name attribute
    
    Args:
        function (function): A function
        keywords: One or more keywords to be applied to the function
        
    Returns:
        (function): A partial function
        
    """
    
    partial = functools.partial(function, **keywords)
    partial.__name__ = function.__name__
    
    return partial
        

def paired_files(files, extension, pair_identifier=None):
    """ Find sets of paired-end reads
    
    This function will find sets of paired end reads from a list of files.
    
    Args:
        files (list): A list of files (with or without the full paths)
        extension (string): The extension for all files.
        pair_identifier (string): The string in the file basename to identify
            the first pair in the set (optional).
            
    Requires:
        None
        
    Returns:
        list: A list of paired files.
        
    Example:
        paired_set = paired_reads(["1.R1.fq", "1.R2.fq"],".fq")
        
    """
    
    # add period to extension if not included
    if not extension.startswith("."):
        extension="."+extension
    
    if pair_identifier is None:
        pair_identifier=".R1"
    
    # check for the one in the pair identifier
    if not "1" in pair_identifier:
        sys.exit("Please provide the identifier for the first pair set (ie R1).")
    
    pair_identifier2=pair_identifier.replace("1","2",1)

    input_pair1 = list(filter(lambda file: os.path.basename(file).replace(extension,"").endswith(pair_identifier), files))
    input_pair2 = list(filter(lambda file: os.path.basename(file).replace(extension,"").endswith(pair_identifier2), files))
    
    # only return matching pairs of files in the same order
    paired_file_set = [[],[]]
    for file1 in sorted(input_pair1):
        # find the matching file in the second set
        name1=sample_names(file1, extension, pair_identifier)
        for file2 in input_pair2:
            name2=sample_names(file2, extension, pair_identifier2)
            if name1 and name1 == name2:
                paired_file_set[0].append(file1)
                paired_file_set[1].append(file2)
                input_pair2.remove(file2)
                break
    
    return paired_file_set

def sample_names(files,extension,pair_identifier=None):
    """ Return the basenames of the files, without any extensions, as the sample names
    
    Args:
        files (list): A list of files (with or without the full paths)
        extension (string): The extension for all files.
        pair_identifier (string): The string in the file basename to identify
            the first pair in the set (optional).
        
    Requires:
        None
        
    Returns:
        list: A list of sample names (file basenames)

    Example:
        names = sample_names(["1.R1.fq", "1.R2.fq"],".fq")
        
    """
    
    # add period to extension if not included
    if not extension.startswith("."):
        extension="."+extension
    
    # if files is a string, convert to a list
    convert=False
    if isinstance(files,basestring):
        files=[files]
        convert=True
        
    samples=[os.path.basename(file).replace(extension,"") for file in files]
    
    # remove the pair_idenifier from the sample name, if provided
    if pair_identifier:
        # only remove the last instance of the pair identifier
        samples=[pair_identifier.join(sample.split(pair_identifier)[:-1]) if pair_identifier in sample else sample for sample in samples]
    
    if convert:
        samples=samples[0]
    
    return samples

def find_files(folder, extension=None, exit_if_not_found=None):
    """ Return the files in the given folder with the extension if provided
    
    Args:
        folder (string): A path to a folder
        extension (string): The file extension to search for (optional)
        exit_if_not_found (bool): Indicator to check if files exist (optional) 
        
    Requires:
        None
        
    Returns:
        list: A list of files in the folder

    Example:
        files = find_files("examples","fastq")
    """
    
    # get all of the files in the folder
    files=[os.path.join(folder,file) for file in os.listdir(folder)]
    files=list(filter(lambda file: os.path.isfile(file),files))
    
    # filter to only files with extension
    if extension:
        files=list(filter(lambda file: file.endswith(extension), files))
    
    if exit_if_not_found:
        if not files:
            message="ERROR: No files were found in the folder " + folder
            if extension:
                message+=" with extension "+extension
            sys.exit(message+" .\n")
            
    return files

def name_files(names, folder, subfolder=None, tag=None, extension=None, create_folder=None):
    """ Return a list of file names based on the names and folders provided
    
    Args:
        names (list or string): A list of basenames or files.
        folder (string): The path to the folder.
        subfolder (string): The subfolder to use with the files (optional).
        tag (string): The tag to add to the file basenames (optional).
        extension (string): The extension to use for the files (optional).
        create_folder (bool): Create the folder and subfolder if they do not exist (optional).

    Requires:
        None
        
    Returns:
        list: A list of file names (or string if input is string).
        
    Example:
        files = name_files(["file1","file2"], "output")
    """
    
    # if names is a list, convert to string
    was_string=False
    if isinstance(names, basestring):
        was_string=True
        names=[names]
    
    # get the basenames from the files
    names=[os.path.basename(name) for name in names]
    
    # use the full path to the folder
    folder=os.path.abspath(folder)
    
    # get the name of the full folder plus subfolder if provided
    if subfolder:
        folder=os.path.join(folder,subfolder)

    # add the extension if provided, and replace existing
    if extension:
        names=[os.path.splitext(name)[0]+"."+extension for name in names]

    # add the tag to the names, if provided
    if tag:
        names=[os.path.splitext(name)[0]+"_"+tag+os.path.splitext(name)[1] for name in names]
        
    files=[os.path.join(folder,name) for name in names]
    
    if create_folder:
        create_folders(os.path.dirname(files[0]))
        
    # if the input was originally a string, convert from list
    if was_string:
        files=files[0]
        
    return files

def create_folders(folder):
    """ Create folder if it does not exist
    
    Args:
        folder (string): The full path to the folder.
        
    Requires:
        None
        
    Returns:
        None
        
    Example:
        create_folders("new_folder")
    """
    
    try:
        if not os.path.exists(folder):
            os.makedirs(folder)
    except EnvironmentError:
        print("Warning: Unable to create folder: "+ folder)
        
def match_files(files1,files2,mapping):
    """ Match files from two sets using the mapping provided
    
    Args:
        files1 (list): A list of files for set1
        files2 (list): A list of files for set2
        mapping (string): The file with the mapping information. This file
            should be tab delimited. It can have headers starting with "#". 
            It should have the basenames for the files for set1 and set2 with
            each line as "fileA\tfileB" with fileA in set files1 and fileB in
            set files2.
            
    Requires:
        None
    
    Returns:
        (list): An ordered list of the first set of files
        (list): An ordered list of the second set of files
        The two lists will be the same length with pairs having the same index
            in each list.
        
    Example:
        match_files(["wts_1.fastq","wts_2.fastq"],["wms_1.tsv","wms_2.tsv"],"mapping.tsv")
        
        mapping.tsv contains:
        # wts   wms
        wts_1   wms_1
        wts_2   wms_2

    """
    
    # read in the mapping file
    set_mappings={}
    try:
        file_handle=open(mapping,"r")
        lines=file_handle.readlines()
        file_handle.close()                
    except EnvironmentError:
        sys.exit("ERROR: Unable to read mapping file: " + mapping)
    
    for line in lines:
        if not line.startswith("#"):
            data=line.rstrip().split("\t")
            if len(data) > 1:
                item1=data[0]
                item2=data[1]
                if "." in item1 or "." in item2:
                    sys.exit("ERROR: Sample names should not contain file extensions ('.fastq'),"+
                    "pair identifiers ('.R1.'), or periods ('.') as part of the name.")
                # check for duplicate mappings
                if item1 in set_mappings:
                    print("Warning: Duplicate mapping in file: " + item1)
                set_mappings[item1]=item2
    
    pair1=[]
    pair2=[]
    for item1,item2 in set_mappings.items():
        file1=list(filter(lambda file: os.path.basename(file).startswith(item1),files1))
        file2=list(filter(lambda file: os.path.basename(file).startswith(item2), files2))
        if len(file1) == 1 and len(file2) == 1:
            # check for the pair
            pair1.append(file1[0])
            pair2.append(file2[0])
        elif len(file1) == 0:
            print("Warning: Unable to find file with key, " + item1 + " in folder " + os.path.dirname(files1))
        elif len(file2) == 0:
            print("Warning: Unable to find file with key, " + item2 + " in folder " + os.path.dirname(files2))
        else:
            print("Warning: Duplicate files found for mapping keys: " + item1 + " " + item2)

    if len(pair1) != len(files1):
        print("Warning: Unable to find matches for all of the files in the set.")
    
    return pair1, pair2

def row_average(data):
    """ Compute the average of each row in a data set
        
        Args:
            data (list of lists): Each list in data represents a row of data. 
                
        Requires:
            None
        
        Returns:
            (list): A list of averages, one for each row in the original data.
            
        Example:
            row_average([[1,2,3],[4,5,6]])
    """    
    
    return [sum(row)/(len(row)*1.0) for row in data]

def row_variance(data):
    """ Compute the variance of each row in a data set
        
        Args:
            data (list of lists): Each list in data represents a row of data. 
                
        Requires:
            None
        
        Returns:
            (list): A list of variances, one for each row in the original data.
            
        Example:
            row_variance([[1,2,3],[4,5,6]])
    """
      
    data_averages=row_average(data)
    data_variances=[]
    for average, row in zip(data_averages,data):
        data_variances.append(sum((i-average)**2 for i in row)/(len(row)*1.0))
        
    return data_variances

def relative_abundance(data, percent=False):
    """ Compute the relative abundance values for a set of data 
        
        Args:
            data (list of lists): Each list in data represents a row of data. 
            percent (bool): Abundance is a percent of 100 (30 for 30% instead of 0.3)
                
        Requires:
            None
        
        Returns:
            (list of lists): Each list in data represents a row of data with relative abundance values.
            
        Example:
            relative_abundance([[1,2,3],[4,5,6]])   
    """ 

    # compute the sum for each column
    sums=[0.0]*len(data[0])
    for i in range(len(data[0])):
        for row in data:
            sums[i]+=float(row[i])
            
    relab=[]
    for row in data:
        new_row=[]
        for i, value in enumerate(row):
            try:
                new_value=value/sums[i]
            except ZeroDivisionError:
                new_value=0
            new_row.append(new_value)
        if percent:
            new_row = map(lambda x: x * 100.0, new_row)
        relab.append(new_row)
        
    return relab

def filter_zero_rows(taxa, data, ignore_index=None):
    """ Remove any taxa and data rows from the lists if the data sum for a row is zero.
        
        Args:
            taxa (list): The list of taxa.
            data (list of lists): Each list in data represents a row of data.
            ignore_index (int): An index to ignore in each row in computing the sum.
                
        Requires:
            None
        
        Returns:
            (list): A list of labels for the non-zero rows.
            (list of lists): Each list in data represents a row of data that is non-zero.  
    """ 
    new_taxa=[]
    new_data=[]
    for taxon, row in zip(taxa, data):
        if ignore_index is not None:
            temp_row = row
            del temp_row[ignore_index]
            row_sum = sum(temp_row)
        else:
            row_sum = sum(row)
        if row_sum != 0:
            new_taxa.append(taxon)
            new_data.append(row)
            
    return new_taxa, new_data

def taxa_shorten_name(taxa, level, remove_identifier=None):
    """ Shorten the taxa name by removing the levels indicated (useful for plotting)
        
        Args:
            taxa (list): The list of taxa.
            level (int): The level to filter.
            remove_identifier (bool): If set remove the [k|p|c|r|f|g|s|t__]) from the name. 
                
        Requires:
            None
        
        Returns:
            (list): The list of taxa after removing the unclassified names.  
    """ 

    new_names=[]
    for taxon in taxa:
        name=taxon.split(";")[level]
        if remove_identifier:
            name=name.split("__")[-1]
        new_names.append(name)
        
    return new_names

def top_rows(row_labels, data, max_sets, function):
    """ Get the top rows in the data based on the metric provided 
        
        Args:
            row_labels (list): A list of labels for each row.
            data (list of lists): Each list in data represents a row of data. 
            max_sets (int): Total number of top rows to return.
            function (string): The function to run to get the top values (average or variance)
                
        Requires:
            None
        
        Returns:
            (list): A list of labels for the top rows.
            (list of lists): Each list in data represents a row of data for the top data.
            
        Example:
            top_rows(["row1","row2"],[[1,2,3],[4,5,6]],1)
    """
    
    # get the data after applying the metric function
    if function == "variance":
        stats_data=row_variance(data)
    else:
        stats_data=row_average(data)
    
    # sort the numbers by decreasing order
    sorted_indexes=sorted(range(len(stats_data)),key=lambda i: stats_data[i],reverse=True)
    
    # reduce max sets if the number of rows is less than max sets
    if len(row_labels) < max_sets:
        max_sets = len(row_labels)
    
    top_labels=[]
    top_data=[]
    for i in range(max_sets):
        top_labels.append(row_labels[sorted_indexes[i]])
        top_data.append(data[sorted_indexes[i]])
        
    return top_labels, top_data

def remove_stratified_pathways(pathways, data, remove_description=None):
    """ Remove the stratified pathways from the data set.
        Also remove the unintegrated and unmapped values. Remove the descriptions
        from the pathway names if set.
    
        Args:
            pathways (list): A list of pathway names for each row.
            data (list of lists): Each list in data represents a row of data. 
            remove_description (bool): If set, remove the pathway description
                from the names returned.
                
        Requires:
            None
        
        Returns:
            (list): A list of pathway names.
            (list): A list of lists of the data.
            
        Example:
            remove_stratified_pathways(["pwy1","pwy1|bug1"],[[1,2,3],[4,5,6]])
    """
    
    new_pathways=[]
    new_data=[]
    
    for path, row in zip(pathways, data):
        if not "|" in path and not "UNINTEGRATED" in path and not "UNMAPPED" in path:
            if remove_description:
                path=path.split(":")[0]
            new_pathways.append(path)
            new_data.append(row)
            
    return new_pathways, new_data 

def pathway_names(pathways):
    """ Split the pathway names and descriptions
    
        Args:
            pathways (list): A list of pathway names and descriptions 
                (from a pathway abundance or coverage file)  
        
        Requires:
            None
            
        Returns:
            (dict): A dictionary of pathway names to descriptions
            
    """
    
    path_names = {}
    for path in pathways:
        # ignore stratified pathways
        if not "|" in path:
            try:
                description = path.split(":")
                name = description.pop(0)
                description=":".join(description)
            except ValueError:
                continue
            
            path_names[name]=description
        
    return path_names
        

def filter_taxa_abundance(taxonomy, data, min_abundance, min_samples):
    """ Remove the taxons by min abundance and min samples.
    
        Args:
            taxonomy (list): A list of taxonomy strings for each row.
            data (list of lists): Each list in data represents a row of data. 
            min_abundance (float): Remove data without min abundance. 
            min_samples (float): Remove data not in min samples.
                
        Requires:
            None
        
        Returns:
            (list): A list of species names.
            (list): A list of lists of the data.
            
        Example:
            filter_taxa_abundance(["g__ABC","s__DEF"],[[1,2,3],[4,5,6]],10,2)
    """ 

    filtered_data=[]
    filtered_taxonomy=[]
    # compute the min samples required for this data set
    min_samples_required=math.ceil(len(data[0])*(min_samples/100.0))
    for taxon, data_row in zip(taxonomy, data):
        # filter the species to only include those with min abundance in min of samples
        total_samples_pass_filter=len(list(filter(lambda x: x>min_abundance, data_row)))
        if total_samples_pass_filter >= min_samples_required: 
            filtered_taxonomy.append(taxon)
            filtered_data.append(data_row)
    
    return filtered_taxonomy, filtered_data

def filter_taxa_level_metaphlan2_format(taxonomy, data, min_abundance=None, min_samples=None, level=6):
    """ Remove the taxons that are not a species level (or set a different level with keyword) from the data set.
        Also filter the species if filters are provided. Metaphlan2 format with "|" delimiters and tiered
        abundances (so genus level is split and repeated stratified by species).
    
        Args:
            taxonomy (list): A list of taxonomy strings for each row.
            data (list of lists): Each list in data represents a row of data. 
            min_abundance (float): If set, remove data without min abundance. To
                be used with min_samples.
            min_samples (float): If set, remove data not in min samples.
            level (int): Taxonomic level (default set to species)
                
        Requires:
            None
        
        Returns:
            (list): A list of species names.
            (list): A list of lists of the data.
            
        Example:
            filter_taxa_level_metaphlan2_format(["g__ABC","s__DEF"],[[1,2,3],[4,5,6]])
    """

    taxonomic_levels=["|k__","|p__","|c__","|o__","|f__","|g__","|s__","|t__"]

    # get the level indicator to search for and the next level to filter
    search_taxa = taxonomic_levels[level]
    remove_taxa = taxonomic_levels[level+1] if level+1 < len(taxonomic_levels) else "\n"

    species_data=[]
    species_taxonomy=[]
    # identify the species data in the data set
    # filter out those with species and strain information
    for taxon, data_row in zip(taxonomy, data):
        if search_taxa in taxon and not remove_taxa in taxon:
            species_taxonomy.append(taxon.split("|")[-1].replace(search_taxa[1:],"").replace("_"," "))
            species_data.append(data_row)

    # if filters are provided, then filter the data by both min abundance
    # and min samples
    if min_abundance is not None and min_samples is not None:
        species_taxonomy, species_data = filter_taxa_abundance(species_taxonomy, species_data, min_abundance, min_samples)

    return species_taxonomy, species_data

def read_otu_table(file):
    """ Read in an otu table. Remove extra brackets from taxonomy names if present.
    
        Args:
            file (string): A file containing the otu table (tsv format).
                
        Requires:
            None
        
        Returns:
            (list): A list of samples.
            (list): A list of otu ids.
            (list): A list of taxons.
            (list): A list of lists of data.
            
        Example:
            samples, ids, taxonomy, data = read_otu_table("otu_table.tsv")
    """
        
    data=[]
    samples=[]
    taxonomy=[]
    ids=[]
    with open(file) as file_handle:
        samples = file_handle.readline().rstrip().split("\t")[1:-1]
        for line in file_handle:
            data_points=line.rstrip().split("\t")
            ids.append(data_points.pop(0))
            taxonomy.append(data_points.pop().replace("[","").replace("]",""))
            data.append([float(i) for i in data_points])
            
    return samples, ids, taxonomy, data
    

def sort_data(data, samples, sort_by_name=False, sort_by_name_inverse=False):
    """ Sort the data with those with the largest values first or by sample name

        Args:
            data (list): The data points for each sample.
            samples (list): The sample names that correspond to each data point. 
            sort_by_name (bool): If true, sort by sample name
            sort_by_name_inverse (bool): If true, sort by the inverse of the name (so the reverse of the string)
                this is useful for samples with sample name plus features

        Requires:
            None
        
        Returns:
            (list): The data points for each sample sorted.
            (list): The sample names that correspond to each data point sorted.
            
    """
    import numpy
    
    # if the data is a list of lists of single values, then convert to a list of values
    if isinstance(data[0], list) and max([len(row) for row in data]) == 1:
        data=[row[0] for row in data]
       
    # if set, sort by sample name (samples as columns in the data)
    if sort_by_name or sort_by_name_inverse:
        data_by_sample={sample:data_point for sample,data_point in zip(samples,numpy.transpose(data))}
        sorted_samples=sorted(samples)
        if sort_by_name_inverse:
            # use the reverse of the sample names to sort
            sorted_samples=sorted(samples, key=lambda x: x[::-1])
        sorted_data_transpose=[data_by_sample[sample] for sample in sorted_samples]
        sorted_data = numpy.transpose(sorted_data_transpose)
    else:
        data_by_sample={sample:data_point for sample,data_point in zip(samples,data)}
        sorted_samples=sorted(data_by_sample,key=data_by_sample.get, reverse=True)
        sorted_data=[data_by_sample[sample] for sample in sorted_samples]
   
    return sorted_samples, sorted_data

def is_paired_table(file):
    """ Check if a file contains paired read counts using the header information.
    
        Args:
            file (string): A file of read counts.
                
        Requires:
            None
        
        Returns:
            (bool): True if the file contains paired read counts
            
    """
    
    # read in the first line in the file
    try:
        with open(file) as file_handle:
            header=file_handle.readline()
    except EnvironmentError:
        sys.exit("Unable to read file: " + file)
        
    paired = True if "pair" in header.lower() else False
    
    return paired

def microbial_read_proportion_multiple_databases(data, columns, orphan_data=None, rna=None):
    """ Compute microbial read proportions from the KneadData read counts for 
        multiple databases 
        
        Args:
            data (list of lists): The single or paired data read counts for each sample.
            columns (list): The names of the columns corresponding to the paired data. These
                columns include the reference database names.
            orphan_data (list of lists): The orphan data (if paired end reads)
            rna (bool): If set, this data set is RNA so compute additional ratio.
        
        Requires:
            None
        
        Returns:
            (list of lists): A list of ratios for each sample.
            (list): A list of strings with labels for the ratios.
    """
    
    # compute ratios for each database used for qc
    dna_microbial_reads=[]
    dna_microbial_labels=[]
    for index, qc_database in enumerate(columns[2:]):
        # get a subset of the data for this ratio
        data_subset=[row[:2]+[row[index+2]] for row in data]
        
        # create subset of orphan data if provided
        orphan_subset=None
        if orphan_data:
            orphan_subset=[row[:2]+[row[index+2]] for row in orphan_data]
        
        reads_ratio, ratio_labels = microbial_read_proportion(data_subset, 
            orphan_data=orphan_subset, database_name=qc_database, rna=rna)
        dna_microbial_labels+=ratio_labels
        if not dna_microbial_reads:
            dna_microbial_reads=reads_ratio
        else:
            dna_microbial_reads=[row1+row2 for row1, row2 in zip(dna_microbial_reads,reads_ratio)]
            
    return dna_microbial_reads, dna_microbial_labels

def microbial_read_proportion(paired_data, orphan_data=None, rna=None, database_name=None):
    """ Compute microbial read proporations from the KneadData read counts.
    
        Args:
            paired_data (list of lists): The paired data read counts for each sample.
            orphan_data (list of lists): The orphan data read counts for each sample. 
            rna (bool): If set, this data set is RNA so compute additional ratio.
            database_name (string): The name of the contaminate database.
                
        Requires:
            None
        
        Returns:
            (list of lists): A list of ratios for each sample.
            (list): A list of strings with labels for the ratios.
            
    """
    
    # if the database name is not set, use the default
    if database_name is None:
        database_name="hg38"
    
    # if the orphan reads are not provided, create an empty set of data
    if orphan_data is None:
        orphan_data=[]
        for i in range(len(paired_data)):
            orphan_data.append([0,0,0,0])
    
    proportion_decontaminated = []
    for paired_row, orphan_row in zip(paired_data, orphan_data):
        decontaminated_sum = 2.0 * paired_row[-1] + orphan_row[-1] + orphan_row[-2]
        decon_trim = decontaminated_sum / (2.0 * paired_row[1] + orphan_row[0] + orphan_row[1])
        decon_raw = decontaminated_sum / (2.0 * paired_row[0])
        if rna:
            decon_ratio = decontaminated_sum / (2.0 * paired_row[-2] + orphan_row[-3] + orphan_row[-4])
            proportion_decontaminated.append(["{0:.5f}".format(i) for i in [decon_trim, decon_ratio, decon_raw]])
        else:
            proportion_decontaminated.append(["{0:.5f}".format(i) for i in [decon_trim, decon_raw]])

    if rna:
        labels=[database_name+" mRNA / Trim",database_name+" mRNA / "+database_name,database_name+" mRNA / Raw"]
    else:
        labels=[database_name+" / Trim",database_name+" / Raw"]
        
    return proportion_decontaminated, labels


def taxa_remove_unclassified(taxa, delimiter=";"):
    """ Rename the taxa to remove the unclassified levels
    
        Args:
            taxa (list): The list of taxa.
            delimiter (str): The string delimiter (usually pipe or semi-colon).
                
        Requires:
            None
        
        Returns:
            (list): The list of taxa after removing the unclassified names.
    """
    
    # remove any levels where the name is unknown (ie empty)
    for taxon in taxa:
        new_name=[]
        for level in taxon.replace(" ","").split(delimiter):
            try:
                rank, name = level.split("__")
            except ValueError:
                # ignore identities like "unclassified" if present
                continue
            if name:
                new_name.append(level)
            else:
                break
        yield delimiter.join(new_name)
        
def taxonomy_trim(taxa):
    """ Trim the taxonomy name to include the most specific known name followed by unclassified
    
        Args:
            taxa (list): The list of taxa.
                
        Requires:
            None
        
        Returns:
            (list): The list of taxa after trimming.
    """
    
    # remove any spaces from the taxonomy
    taxa = [taxon.replace(" ","") for taxon in taxa]

    # determine the delimiter (pipe or semi-colon)
    delimiter="|" if "|" in taxa[0] else ";"
    
    # get the taxa with unclassified levels removed
    taxa_unclassified_removed = taxa_remove_unclassified(taxa,delimiter)
    
    trimmed_taxa=[]
    for taxon_full, taxon_reduced in zip(taxa, taxa_unclassified_removed):
        # if the taxon is specific to species level, then 
        # return the genus and species level
        if taxon_full == taxon_reduced:
            data = taxon_full.split(delimiter)
            trimmed_taxa.append(data[-2]+"."+data[-1])
            
        else:
            most_specific_clade = taxon_reduced.split(delimiter)[-1]
            if not most_specific_clade:
                trimmed_taxa.append(taxon_reduced.replace(delimiter,".")) 
            else:
                data = taxon_full.split(most_specific_clade)
                trimmed_taxa.append(most_specific_clade+data[-1].replace(delimiter,"."))
            
    return trimmed_taxa
        
def terminal_taxa(taxa, data):
    """ Reduce the list of taxa to just those that represent the terminal nodes. If there
        are duplicate terminal nodes, then sum the duplicates.
    
        Args:
            taxa (list): The list of taxa (in the same order as the data).
            data (list of lists): The data points for all samples for each taxa.
                
        Requires:
            None
        
        Returns:
            (list): The list of taxa (terminal node only)
            (list of lists): The data after reducing to terminal node taxa.
    """    
    
    terminal_node_taxa=[]
    # check the taxa by level, starting with the most specific level of strain
    # use a full match with strain instead of just startswith to allow for unclassified
    # strains to not match with classified strains
    # if strains are not present, then run at a species level instead
    
    # check for the most specific taxonomy level (ie strain or species)
    max_taxonomy_level=max([len(taxon.split(";")) for taxon in taxa])
    
    taxa_for_level, data_level=taxa_by_level(taxa, data, level=max_taxonomy_level-1, keep_unclassified=True)
    for taxon in taxa_for_level:
        matching_taxa=list(filter(lambda x: x.replace(" ","") == taxon.replace(" ",""), terminal_node_taxa))
        if len(matching_taxa) == 0:
            terminal_node_taxa.append(taxon)
    
    for level in reversed(range(max_taxonomy_level-1)):
        taxa_for_level, data_level=taxa_by_level(taxa, data, level, keep_unclassified=True)
        for taxon in taxa_for_level:
            # check if part of this taxon is already included
            matching_taxa=list(filter(lambda x: x.replace(" ","").startswith(taxon.replace(" ","")), terminal_node_taxa))
            if len(matching_taxa) == 0:
                terminal_node_taxa.append(taxon)
                
    # create a set of terminal node taxa and data
    new_taxa={}
    for taxon, row in zip(taxa, data):
        if taxon in terminal_node_taxa:
            if taxon in new_taxa:
                new_taxa[taxon]=[a+b for a,b in zip(new_taxa[taxon],row)]
            else:
                new_taxa[taxon]=row
               
    new_taxa_list=sorted(new_taxa.keys())
    new_data_list=[new_taxa[i] for i in new_taxa_list] 
               
    return new_taxa_list, new_data_list
                    
def taxa_by_level(taxa, data, level, keep_unclassified=None):
    """ Combine the data to represent the taxa by a specific level
    
        Args:
            taxa (list): The list of taxa (in the same order as the data).
            data (list of lists): The data points for all samples for each taxa.
            level (int): The level to sum the taxa (zero is kingdom level).
            keep_unclassified (bool): If set, keep unclassified taxa.
                
        Requires:
            None
        
        Returns:
            (list): The list of taxa (all to the level specified)
            (list of lists): The data after summing to the taxa level specified.
    """    

    # first remove any unclassified levels
    if not keep_unclassified:
        taxa=taxa_remove_unclassified(taxa)
    
    # sum the taxa by the level provided
    data_sum={}
    for taxon, taxon_data in zip(taxa, data):
        split_taxon=taxon.split(";")
        if len(split_taxon) < (level+1):
            # do not include those taxa that are not specified to the level requested
            continue
        new_taxon_level=";".join(split_taxon[:(level+1)])
        if new_taxon_level in data_sum:
            data_sum[new_taxon_level]=[a+b for a,b in zip(data_sum[new_taxon_level],taxon_data)]
        else:
            data_sum[new_taxon_level]=taxon_data
        
    new_taxa=[]
    new_data=[]    
    for taxon, taxon_data in data_sum.items():
        new_taxa.append(taxon)
        new_data.append(taxon_data)
        
    return new_taxa, new_data

def format_data_comma(data):
    """ Format the numbers in the string to include commas.
    
    Args:
        data (string or list): A text string.
        
    Requires:
        None
        
    Returns:
        (string): A text string.
        
    """
    
    if not isinstance(data,list):
        data=data.split()

    new_string=[]
    for token in data:
        try:
            new_token="{:,}".format(int(token))
        except ValueError:
            new_token=token
        new_string.append(new_token)
        
    return " ".join(new_string)

def read_eestats2(file):
    """ Read the eestats2 file which is an ascii table.
    
    Args:
        file (string): The path to the eestats file.
        
    Requires:
        None
        
    Returns:
        (list): The table rows.
        (list): The table columns.
        (list): The table data.
        (string): The summary.
        
    """
    
    with open(file) as file_handle:
        eestats_lines = file_handle.readlines()
    if "reads" not in eestats_lines[0]:
        del eestats_lines[0]

    # read in the overall stats line
    overall_stats = format_data_comma(eestats_lines[0].rstrip())
    # read in the maxee values from the columns
    columns = list(filter(lambda x: x.strip() and not x in ["Length","MaxEE"],eestats_lines[2].rstrip().split()))
    columns = [column+" maxee" for column in columns]
    rows = []
    data = []
    # read through the data table
    for line in eestats_lines[4:]:
        stats = list(filter(lambda x: x.strip(),line.strip().split("   ")))
        # move spaces in data values and percents
        stats = [stat.replace("(  ","(").replace("( ","(").replace("("," (") for stat in stats]
        rows.append(stats.pop(0)+" nt")
        data.append([format_data_comma(stat) for stat in stats])
        
    return rows, columns, data, overall_stats

def get_files(folder, extension):
    """ Return paths to all files in a folder with a given extension """
    
    for file in os.listdir(folder):
        file=os.path.join(folder, file)
        if os.path.isfile(file) and file.endswith(extension):
            yield file

def read_picard(file, threshold=20):
    """ Read the picard file which is an ascii table of quality scores per base.
    
    Args:
        file (string): The path to the picard file.
        
    Requires:
        None
        
    Returns:
        (list): A list of tuples of base / quality score. 
        (bool): True if any quality score in the set does not meet the threshold.
    """
    
    with open(file) as file_handle:
        picard_lines = file_handle.readlines()
        
    # read through file to get quality scores ignoring all lines with comments/headers
    data=[]
    below_threshold=False
    for line in picard_lines:
        if not (line.startswith("#") or line.startswith("CYCLE")):
            new_data=line.rstrip().split("\t")
            # check if the quality score passes the threshold
            try:
                new_data=(int(new_data[0]),float(new_data[1]))
                if new_data[1] < threshold:
                    below_threshold=True
                data.append(new_data)
            except ValueError:
                pass
        
    return data, below_threshold

def rank_species_average_abundance(file):
    """ Read in a taxonomy file, and sort species by average abundance 
    
    Args:
        file (string): The path to the merged taxonomy file generated by MetaPhlAn2
        
    Requires:
        None
        
    Returns:
        (list): A list of species ordered by decreasing average abundance
    """
    
    def try_format_data(value):
        """ Try to format the data in a file """
        try:
            value = float(value)
        except ValueError:
            value= 0
            
        return value
    
    species={}
    with open(file) as file_handle:
        column_names = file_handle.readline().rstrip().split("\t")[1:]
        for line in file_handle:
            line=line.rstrip().split("\t")
            taxonomy=line.pop(0).split("|")[-1]
            data=[try_format_data(i) for i in line]
            average=sum(data)/(len(data)*1.0)
            # only store values for species
            if taxonomy.startswith("s__"):
                species[taxonomy]=average
                
    # sort the species from highest to lowest average abundance
    sorted_species = sorted(species, key=species.get, reverse=True)
    
    return sorted_species

def order_clade_list(task,clade_list,abundance_file,output_file):
    """ Using the average abundances order the clade list from strainphlan 
    
    Args:
        task (anadama2.task): An instance of the task class.
        clade_list (string): The path to the file containing the strainphlan list of clades.
        abundance_file (string): The path to the merged abundance file from metaphlan2.
        output_file (string): The file to write the ordered clade list.
        
    Requires:
        none
        
    Returns:
        none
    """
    
    # get the species listed by average abundance
    species_ranked = rank_species_average_abundance(abundance_file)
    
    # read in the clade list
    clades=set()
    with open(clade_list) as file_handle:
        for line in file_handle:
            if line.startswith("s__"):
                clades.add(line.rstrip().split(" ")[0])
        
    # write out ordered species also included in clade list
    with open(output_file,"w") as file_handle:
        for taxon in species_ranked:
            if taxon in clades:
                file_handle.write(taxon+"\n")
    

def sort_fastq_file(task):
    """Sorts a FASTQ file by name (sequence identifier contents).

    Args:
        task (anadama2.task): An instance of the task class.

    Requires:
        None

    Returns:
        None
    """
    sample_name = os.path.basename(task.depends[0].name)
    output_dir = os.path.dirname(task.targets[0].name)
    temp_dir = os.path.join(output_dir, "%s.tmp" % sample_name)

    if task.depends[0].name.endswith('.gz'):
        sort_command = "zcat "
    else:
        sort_command = "cat "        
    
    sort_command += ("[depends[0]] | paste - - - - | sort -T [depends[1]] -k1,1 | "
                    "tr '\t' '\n' > [targets[0]]")

    run_task('mkdir -p [targets[0]]',
             depends=[TrackedDirectory(output_dir)],
             targets=[TrackedDirectory(temp_dir)])

    run_task(sort_command,
             depends=task.depends + [TrackedDirectory(temp_dir), TrackedDirectory(output_dir)],
             targets=task.targets)

    run_task("rm -rf [depends[0]]",
             depends=[TrackedDirectory(temp_dir)] + task.targets)


def extract_orphan_reads(task):
    """Extracts orphan reads from the provided input files. Orphan reads are saved into a separate file 
    for further downstream analysis.

    Args:
        task (anadama2.task): An instance of the task class.

    Requires:
        seqtk v1.2+: A fast and lightweight tool for processing sequences in the FASTA
             or FASTQ format

    Returns:
        None
    """
    sample_name = os.path.basename(os.path.dirname(task.depends[0].name))
    orphans_dir = os.path.dirname(task.targets[0].name)

    run_task("seqtk dropse [depends[0]] > [targets[0]]",
             depends=task.depends,
             targets=task.targets[0])

    run_task("extract_orphan_reads.py -r [depends[0]] -b [depends[1]] -o [depends[2]]",
             depends=[task.depends[0], task.targets[0], TrackedDirectory(orphans_dir)],
             targets=[task.targets[1]],
             args=[".fastq"])


def is_paired_end(input_files, extension, pair_identifier):
    """Returns true if the provided set of input files are paired-end.

    Args:
        input_files (list): A list of files to verify if paired-end data.
        extension (string): The extension for all files.
        pair_identifier (string): The string in the file basename to identify
            the first pair in the set.

    Requires:
        None

    Returns:
        bool: True if paired-end datasets; False otherwise.
    """
    input_pair1, input_pair2 = paired_files(input_files, extension, pair_identifier)
    
    return True if input_pair1 else False<|MERGE_RESOLUTION|>--- conflicted
+++ resolved
@@ -243,16 +243,9 @@
             try:
                 row[1:] = map(float, row[1:])
                 label="con"
-<<<<<<< HEAD
-                continuous.remove(row[0])
-            except ValueError:
-                label="cat"
-                categorical.remove(row[0])
-=======
             except ValueError:
                 label="cat"
             continuous.remove(row[0])
->>>>>>> c9d12d2a
         if row[0] in categorical:
             label="cat"
             categorical.remove(row[0])
