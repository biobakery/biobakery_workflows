#!/usr/bin/env Rscript

# Load packages
library(dada2); packageVersion("dada2")
library(gridExtra)
library(tools)

## Collect arguments
args <- commandArgs(TRUE)

## Parse arguments (we expect the form --arg=value)
parseArgs <- function(x) strsplit(sub("^--", "", x), "=")
args.df <- as.data.frame(do.call("rbind", parseArgs(args)))

args.list <- as.list(as.character(args.df$V2))
names(args.list) <- args.df$V1

## Arg1 default
if(is.null(args.list$input_dir)) {
  stop("At least one argument must be supplied (input folder).\n", call.=FALSE)
}

# Print args list to STDOUT
for( i in names(args.list) ) {
  cat( i, "\t", args.list[[i]], "\n")
}

# Print content of folder
cat( grep( "*\\.fastq", list.files(args.list$input_dir), value=T ), sep = "\n" )

# These variables are passed to the workflow
input.path <- normalizePath( args.list$input_dir )

output.dir <- ifelse( is.null(args.list$output_dir), "output", args.list$output_dir )

pair_id1 <- args.list$pair_id
pair_id2 <- sub("1","2",pair_id1)

# List of input files
# Sort ensures forward/reverse reads are in same order
fnFs <- sort(grep(paste0(pair_id1,".*\\.fastq"), list.files(input.path), value = T ) )
fnRs <- sort(grep(paste0(pair_id2,".*\\.fastq"), list.files(input.path), value = T ) )

# Extract sample files extension
sample.ext <- tools::file_ext(fnFs)

# Extract sample extension
if(identical("gz",sample.ext[1])){
  sample.ext <- "fastq.gz"
  }
# Extract sample names  allowing variable filenames
sample.names <- gsub( paste0(pair_id1,".*\\.",sample.ext), "", fnFs, perl = T)
sample.namesR <- gsub( paste0(pair_id2,".*\\.",sample.ext), "", fnRs, perl = T)

if(!identical(sample.names, sample.namesR)) stop("Forward and reverse files do not match.")

# Specify the full path to the fnFs and fnR
fnFs <- file.path(input.path, fnFs)
fnRs <- file.path(input.path, fnRs)

# Create filtered_input/ subdirectory for storing filtered fastq reads
filt_path <- file.path(output.dir, args.list$filtered_dir) 
ifelse(!dir.exists(filt_path), dir.create(filt_path, recursive = TRUE), FALSE)

# Generate plots and save to file
# Forward reads
fwd.qc.plots.list <- list()
for( i in 1 : length(fnFs)) {
  fwd.qc.plots.list[[i]] <- dada2::plotQualityProfile(fnFs[i])
  rm(i)
}
# Save to file
png(args.list$reads_plotF)
gridExtra::marrangeGrob( fwd.qc.plots.list, ncol=2, nrow=3, top = NULL )
dev.off()
rm(fwd.qc.plots.list)

# Reverse reads
rev.qc.plots.list <- list()
for( i in 1 : length(fnRs)) {
  rev.qc.plots.list[[i]] <- dada2::plotQualityProfile(fnRs[i])
  rm(i)
}
# Save to file
png(args.list$reads_plotR)
gridExtra::marrangeGrob( rev.qc.plots.list, ncol=2, nrow=3, top = NULL )
dev.off()
rm(rev.qc.plots.list)


# Define filenames for filtered input files
filtFs <- file.path(filt_path, paste0(sample.names, "_F_filt.", sample.ext))
filtRs <- file.path(filt_path, paste0(sample.names, "_R_filt.", sample.ext))

# Filter the forward and reverse reads:
# Note that:
# 1. Reads are both truncated and then filtered using the maxEE expected errors algorighm from UPARSE.
# 2. Reverse reads can be truncated to shorter lengths than forward since they are much lower quality.
# 3. _Both_ reads must pass for the read pair to be output.
# 4. Output files are compressed by default.
<<<<<<< HEAD

trunc_len_max1 <- strtoi(args.list$trunc_len_max)
trunc_len_max2 <- strtoi(args.list$trunc_len_max2)

=======
trunc_len_max2 <- strtoi(args.list$trunc_len_max)
if(trunc_len_max2 == 0){
  trunc_len_max1 <- 0
}else{
trunc_len_max1 <- trunc_len_max2 + 40
}
>>>>>>> c9d12d2a
maxee1 <- strtoi(args.list$maxee)
maxee2 <- maxee1 * 2

rd.counts <- as.data.frame(
  dada2::filterAndTrim(fnFs, filtFs, fnRs, filtRs, truncLen=c(trunc_len_max1,trunc_len_max2),
                       minLen = 50, maxN=0, maxEE=c(maxee1,maxee2), truncQ=2, rm.phix=TRUE,
                compress=TRUE, multithread=as.numeric(args.list$threads)) 
)
# Table of before/after read counts
rd.counts$ratio <- round( rd.counts$reads.out / rd.counts$reads.in, digits = 2 )

# Write rd.counts table to file in output folder
saveRDS(rd.counts,  args.list$readcounts_rds_path )
write.table( rd.counts, args.list$readcounts_tsv_path, sep = "\t", quote = F, eol = "\n", col.names = NA )<|MERGE_RESOLUTION|>--- conflicted
+++ resolved
@@ -98,19 +98,10 @@
 # 2. Reverse reads can be truncated to shorter lengths than forward since they are much lower quality.
 # 3. _Both_ reads must pass for the read pair to be output.
 # 4. Output files are compressed by default.
-<<<<<<< HEAD
 
 trunc_len_max1 <- strtoi(args.list$trunc_len_max)
 trunc_len_max2 <- strtoi(args.list$trunc_len_max2)
 
-=======
-trunc_len_max2 <- strtoi(args.list$trunc_len_max)
-if(trunc_len_max2 == 0){
-  trunc_len_max1 <- 0
-}else{
-trunc_len_max1 <- trunc_len_max2 + 40
-}
->>>>>>> c9d12d2a
 maxee1 <- strtoi(args.list$maxee)
 maxee2 <- maxee1 * 2
 
