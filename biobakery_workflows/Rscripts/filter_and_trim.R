--- conflicted
+++ resolved
@@ -34,11 +34,7 @@
 output.dir <- ifelse( is.null(args.list$output_dir), "output", args.list$output_dir )
 
 pair_id1 <- args.list$pair_id
-<<<<<<< HEAD
-pair_id2 <- gsub("1","2", pair_id1)
-=======
 pair_id2 <- sub("1","2",pair_id1)
->>>>>>> 7f44f97d
 
 # List of input files
 # Sort ensures forward/reverse reads are in same order
