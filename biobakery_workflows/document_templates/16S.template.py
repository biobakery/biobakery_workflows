--- conflicted
+++ resolved
@@ -58,18 +58,15 @@
 min_abundance=0.01
 min_samples=10
 
-from biobakery_workflows import utilities, visualizations
+from biobakery_workflows import utilities
 
 # read in the read count table
 # columns expected are total reads, reads that map to OTUs with taxonomy,
 # and reads that map to OTUs without taxonomy
 
-<<<<<<< HEAD
-=======
-#' <% if pdf_format: print("\clearpage") %>
-
-
->>>>>>> e25d4338
+#' <% if pdf_format: print("\clearpage") %>
+
+
 #' # Quality Control
 
 
@@ -104,8 +101,6 @@
 #' <% if pdf_format: print("\clearpage") %>
       
 #+ echo=False
-<<<<<<< HEAD
-=======
 def sort_data(top_data, samples):
     # sort the top data so it is ordered with the top sample/abundance first
     sorted_sample_indexes=sorted(range(len(samples)),key=lambda i: top_data[0][i],reverse=True)
@@ -155,7 +150,6 @@
             ylabel=ylabel, legend_title=legend_title, legend_style="italic", legend_size=legend_size)
         
 
->>>>>>> e25d4338
 # if picard files are provided, then plot those that do not meet a threshold
 picard_text = ""
 if vars["picard"]:
@@ -203,30 +197,6 @@
 sorted_samples, sorted_total_reads = utilities.sort_data(total_reads, samples)
 sorted_all_read_data = [data[samples.index(sample)] for sample in sorted_samples]
 
-<<<<<<< HEAD
-known_reads = [row[1] for row in sorted_all_read_data]
-unknown_reads = [row[2] for row in sorted_all_read_data]
-unmapped_reads = [row[0]-(row[1]+row[2]) for row in sorted_all_read_data]
-
-# plot the read counts
-document.plot_stacked_barchart([known_reads,unknown_reads,unmapped_reads], ["classified","unclassified","unmapped"], sorted_samples, 
-    title="Read counts by Sample", ylabel="Total Reads", xlabel="Samples")
-
-#' This figure shows counts of reads in three categories: 1) classified: reads that align to OTUs with known taxonomy,
-#' 2) reads that align to OTUs of unknown taxonomy, 3) reads that do not align to any OTUs. The sum of these
-#' three read counts for each sample is the total original read count not including filtering prior to OTU clustering.
-
-#' <% if pdf_format: print("\clearpage") %>
-
-#+ echo=False
-# plot grouped taxonomy for all categorical data provided
-if visualizations.metadata_provided(vars):
-    categorical_metadata, ordered_sorted_data, ordered_metadata, samples_found = visualizations.merge_categorical_metadata(vars, sorted_samples, 
-        [known_reads,unknown_reads,unmapped_reads])
-    for cat_metadata in categorical_metadata:
-        visualizations.plot_grouped_taxonomy_subsets(document, ordered_sorted_data, cat_metadata, ["classified","unclassified","unmapped"], 
-            samples_found, title="Read counts by Sample", ylabel="Total Reads", legend_title="")
-=======
 def plot_all_categorical_metadata(sorted_samples, sorted_data, labels, title, ylabel, legend_title="", legend_size=7):
     """ Generate a plot of each set of categorical metadata """
     if 'metadata' in vars and vars['metadata'] and 'metadata_labels' in vars and vars['metadata_labels']:
@@ -268,46 +238,19 @@
  
 #' <% if vars["method"] == "dada2": print(visualizations.Sixteen_S.captions["dada2countsinfo"]) %>  
 #' <% if vars["method"] != "dada2": print(visualizations.Sixteen_S.captions["usearchcountsinfo"]) %> 
->>>>>>> e25d4338
-
-#' <% if pdf_format: print("\clearpage") %>
-
-<<<<<<< HEAD
-#' ## Genera
-
-=======
+
+#' <% if pdf_format: print("\clearpage") %>
+
 #' # Taxonomy
 #' ## Average Abundance
     
 #' <% if vars["method"] == "dada2": print(visualizations.Sixteen_S.captions["dada2taxinfo"]) %>      
     
->>>>>>> e25d4338
 #+ echo=False
 
 # read in the otu table data
 samples, ids, taxonomy, data = utilities.read_otu_table(vars["otu_table"])
 
-<<<<<<< HEAD
-# get the relative abundance values for the samples
-relab_data = utilities.relative_abundance(data, percent=True)
-
-# get the top taxa by genus level
-max_taxa = 15
-sorted_samples, sorted_top_data, top_data, top_taxa_short_names, legend_size = visualizations.get_top_taxonomy_by_level(taxonomy, samples, relab_data, max_taxa)
-
-# add other to the taxonomy data, other represents total genera not shown on plot
-top_taxa_short_names_plus_other, sorted_top_data_plus_other = visualizations.fill_taxonomy_other(top_taxa_short_names, sorted_top_data)
-
-document.plot_stacked_barchart(sorted_top_data_plus_other, row_labels=top_taxa_short_names_plus_other, 
-    column_labels=sorted_samples, title="Top "+str(max_taxa)+" genera by average abundance",
-    ylabel="Relative abundance", legend_title="Genera", legend_style="italic", legend_size=legend_size)
-
-#+ echo=False
-# plot grouped and average barplots for metadata if provided
-visualizations.plot_grouped_and_average_barplots_taxonomy(document, vars, sorted_samples, sorted_top_data_plus_other, top_taxa_short_names_plus_other, max_taxa, feature="genera")
-
-#' <% if pdf_format: print("\clearpage") %>
-=======
 # plot the top taxa by genus level, plotting the relative abundance values
 max_taxa=15
 
@@ -343,7 +286,6 @@
 
 plot_all_categorical_metadata(sorted_samples, sorted_top_data, top_taxa_short_names,
     title="Top "+str(max_taxa)+" genera by average abundance", ylabel="Relative abundance", legend_title="Genera", legend_size=legend_size)
->>>>>>> e25d4338
 
 #' ## Terminal Taxa
 
@@ -363,105 +305,35 @@
 transpose_top_terminal_data = numpy.transpose(top_terminal_data)
 sorted_top_terminal_data = numpy.transpose([transpose_top_terminal_data[samples.index(sample)] for sample in sorted_samples_terminal])
 
-# add the remaining terminal taxa as "other" to the data
-shorted_names_plus_other, sorted_top_terminal_data_plus_other = visualizations.fill_taxonomy_other(shorted_names, sorted_top_terminal_data)
-
-document.plot_stacked_barchart(sorted_top_terminal_data_plus_other, row_labels=shorted_names_plus_other, 
+document.plot_stacked_barchart(sorted_top_terminal_data, row_labels=shorted_names, 
     column_labels=sorted_samples_terminal, title="Top "+str(max_taxa)+" terminal taxa by average abundance",
     ylabel="Relative abundance", legend_title="Terminal taxa")
 
-visualizations.plot_grouped_and_average_barplots_taxonomy(document, vars, sorted_samples_terminal, sorted_top_terminal_data_plus_other, shorted_names_plus_other, max_taxa, feature="terminal taxa")
-
-<<<<<<< HEAD
-#' # Heatmaps
-
-#+ echo=False
-max_sets_heatmap=25
-
-#' <%= visualizations.ShotGun.format_caption("heatmap_intro",max_sets=max_sets_heatmap,type="genera and terminal taxa",method="Spearman and Bray-Curtis") %>
-=======
+plot_all_categorical_metadata(sorted_samples_terminal, sorted_top_terminal_data, shorted_names,
+    title="Top "+str(max_taxa)+" terminal taxa by average abundance", ylabel="Relative abundance", legend_title="Terminal taxa")
+
 #' # Ordination
 #+ echo=False
 # plot the top terminal node taxa in a PCOA
 # provide data as values [0-1] organized as samples as columns and features as rows
->>>>>>> e25d4338
-
-#' ## Genera
-
-#+ echo=False
-# update the figure size based on output format for the heatmaps
-utilities.change_pweave_figure_size_heatmap(pdf_format)
-
-visualizations.plot_heatmap(document,vars,samples,top_taxa_short_names,top_data,
-    pdf_format,"Top {} genera by average abundance (Spearman)".format(max_sets_heatmap),max_sets_heatmap)
-utilities.reset_pweave_figure_size()
-#' <% if pdf_format: print("\clearpage") %>
-
-#+ echo=False
-utilities.change_pweave_figure_size_heatmap(pdf_format)
-visualizations.plot_heatmap(document,vars,samples,top_taxa_short_names,top_data,
-    pdf_format,"Top {} genera by average abundance (Bray-Curtis)".format(max_sets_heatmap),max_sets_heatmap,method="lbraycurtis")
-utilities.reset_pweave_figure_size()
-
-#' ## Terminal Taxa
-
-#+ echo=False
-utilities.change_pweave_figure_size_heatmap(pdf_format)
-visualizations.plot_heatmap(document,vars,samples,shorted_names,top_terminal_data,
-    pdf_format,"Top {} terminal taxa by average abundance (Spearman)".format(max_sets_heatmap),max_sets_heatmap)
-utilities.reset_pweave_figure_size()
-
-#' <% if pdf_format: print("\clearpage") %>
-
-#+ echo=False
-utilities.change_pweave_figure_size_heatmap(pdf_format)
-visualizations.plot_heatmap(document,vars,samples,shorted_names,top_terminal_data,
-    pdf_format,"Top {} terminal taxa by average abundance (Bray-Curtis)".format(max_sets_heatmap),max_sets_heatmap,method="lbraycurtis")
-utilities.reset_pweave_figure_size()
-
-#' <% if pdf_format: print("\clearpage") %>
-
-#' # Ordination
-
-#' ## Genera
-
-#+ echo=False
-import numpy
-
-# filter then get top genera
-filtered_taxonomy_all, filtered_relab_data_all = utilities.filter_taxa_abundance(taxonomy, relab_data, min_abundance, min_samples)
-samples_genera, sorted_top_data_genera, top_data_genera, top_taxa_genera, legend_size = visualizations.get_top_taxonomy_by_level(filtered_taxonomy_all, samples, filtered_relab_data_all, max_sets_heatmap)
-
-# provide data as values [0-1] organized as samples as columns and features as rows
-top_filtered_data_pcoa=numpy.array(sorted_top_data_genera)/100.0
-document.show_pcoa(samples_genera, top_taxa_genera, top_filtered_data_pcoa, title="PCoA Ordination of top {} genera using Bray-Curtis similarity".format(max_sets_heatmap))
-
-#' For the PCoA plots, relative abundances are passed through a basic filter requiring each taxon
-#' have at least <% print(min_abundance)%> % abundance in at least 
+
+# filter the data by min abundance and min samples
+filtered_taxonomy, filtered_data = utilities.filter_taxa(terminal_taxa_relab, terminal_data_relab, min_abundance, min_samples)
+
+document.show_pcoa(samples, filtered_taxonomy, filtered_data, title="PCOA Ordination of terminal taxa using Bray-Curtis similarity")
+
+#' For the PCoA plot, relative abundances are passed through a basic filter requiring each terminal taxa
+#' to have at least <% print(min_abundance)%> % abundance in at least 
 #' <% print(min_samples) %> % of all samples.
 
-<<<<<<< HEAD
-#+ echo=False
-visualizations.show_pcoa_metadata(document, vars, samples_genera, top_taxa_genera, top_filtered_data_pcoa,
-    title="PCoA Ordination of top {} genera".format(max_sets_heatmap))
-
-#' ## Terminal taxa
-
-=======
-#' <% if pdf_format: print("\clearpage") %>
->>>>>>> e25d4338
-#+ echo=False
-# plot the top terminal node taxa in a PCoA
-
-# filter the data by min abundance and min samples
-filtered_taxonomy, filtered_data = utilities.filter_taxa_abundance(terminal_taxa_relab, terminal_data_relab, min_abundance, min_samples)
-
-# get the top set of terminal taxa
-top_filtered_taxonomy, top_filtered_data = utilities.top_rows(filtered_taxonomy, filtered_data, max_sets_heatmap, function="average")
-
-# provide data as values [0-1] organized as samples as columns and features as rows
-top_filtered_data_pcoa=numpy.array(top_filtered_data)/100.0
-document.show_pcoa(samples, top_filtered_taxonomy, top_filtered_data_pcoa, title="PCoA Ordination of top {} terminal taxa using Bray-Curtis similarity".format(max_sets_heatmap))
-
-visualizations.show_pcoa_metadata(document, vars, samples, top_filtered_taxonomy, top_filtered_data_pcoa,
-    title="PCoA Ordination of top {} terminal taxa".format(max_sets_heatmap))
+#' <% if pdf_format: print("\clearpage") %>
+#+ echo=False
+if 'metadata' in vars and vars['metadata']:
+    # organize metadata for plot if available
+    sample_metadata=vars["metadata"][0]
+    for category in vars["metadata"][1:]:
+        name=category[0]
+        metadata_mapping=dict((x,y) for x,y in zip(sample_metadata[1:],category[1:]))
+
+        document.show_pcoa(samples, filtered_taxonomy, filtered_data, title="PCOA Ordination of terminal taxa using Bray-Curtis similarity "+name,
+            metadata=metadata_mapping)
